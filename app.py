--- conflicted
+++ resolved
@@ -253,13 +253,8 @@
             if DEBUG:
                 arena.environment.print()
 
-<<<<<<< HEAD
-            yield {human_input_textbox: gr.update(value=""),
-                   chatbot: chatbot_output, btn_step: gr.update(value="Next Step", interactive=True),
-=======
             yield {human_input_textbox: gr.Textbox.update(value=""),
                    chatbot: chatbot_output, btn_step: gr.update(value="Next Step", interactive=not timestep.terminal),
->>>>>>> bcb979d6
                    btn_restart: gr.update(interactive=True), state: cur_state}
 
 
